package api

import (
	"context"
	"encoding/json"
	"fmt"
	"net/http"
	"net/http/httptest"
	"net/url"
	"sort"
	"strings"
	"testing"
	"time"

	"github.com/yjxt/ydms/backend/internal/authz"
	"github.com/yjxt/ydms/backend/internal/cache"
	"github.com/yjxt/ydms/backend/internal/ndrclient"
	"github.com/yjxt/ydms/backend/internal/service"
)

func TestCategoriesEndpoints(t *testing.T) {
	ndr := newInMemoryNDR()
	svc := service.NewService(cache.NewNoop(), ndr)
	handler := NewHandler(svc, HeaderDefaults{
		APIKey:   "test-key",
		UserID:   "tester",
		AdminKey: "admin",
	})
	router := NewRouter(handler)

	root := createCategory(t, router, `{"name":"Root"}`)
	if root.ID == 0 {
		t.Fatalf("expected root category id to be set")
	}
	childPayload := fmt.Sprintf(`{"name":"Child","parent_id":%d}`, root.ID)
	child := createCategory(t, router, childPayload)
	if child.ParentID == nil || *child.ParentID != root.ID {
		t.Fatalf("expected child parent_id to be %d, got %v", root.ID, child.ParentID)
	}

	treeReq := httptest.NewRequest(http.MethodGet, "/api/v1/categories/tree", nil)
	treeRec := httptest.NewRecorder()
	router.ServeHTTP(treeRec, treeReq)
	if treeRec.Code != http.StatusOK {
		t.Fatalf("expected status 200 for tree, got %d", treeRec.Code)
	}
	var tree []*service.Category
	if err := json.NewDecoder(treeRec.Body).Decode(&tree); err != nil {
		t.Fatalf("decode tree error: %v", err)
	}
	if len(tree) != 1 || len(tree[0].Children) != 1 {
		t.Fatalf("expected 1 root and 1 child, got %+v", tree)
	}

	reorderPayload := fmt.Sprintf(`{"parent_id":%d,"ordered_ids":[%d]}`, root.ID, child.ID)
	reorderReq := httptest.NewRequest(http.MethodPost, "/api/v1/categories/reorder", strings.NewReader(reorderPayload))
	reorderReq.Header.Set("Content-Type", "application/json")
	reorderRec := httptest.NewRecorder()
	router.ServeHTTP(reorderRec, reorderReq)
	if reorderRec.Code != http.StatusOK {
		t.Fatalf("expected status 200 for reorder, got %d", reorderRec.Code)
	}
	var reordered []service.Category
	if err := json.NewDecoder(reorderRec.Body).Decode(&reordered); err != nil {
		t.Fatalf("decode reorder error: %v", err)
	}
	if len(reordered) != 1 || reordered[0].ID != child.ID || reordered[0].Position != 1 {
		t.Fatalf("unexpected reorder response %+v", reordered)
	}

	deleteReq := httptest.NewRequest(http.MethodDelete, fmt.Sprintf("/api/v1/categories/%d", child.ID), nil)
	deleteRec := httptest.NewRecorder()
	router.ServeHTTP(deleteRec, deleteReq)
	if deleteRec.Code != http.StatusNoContent {
		t.Fatalf("expected status 204 for delete, got %d", deleteRec.Code)
	}

	trashReq := httptest.NewRequest(http.MethodGet, "/api/v1/categories/trash", nil)
	trashRec := httptest.NewRecorder()
	router.ServeHTTP(trashRec, trashReq)
	if trashRec.Code != http.StatusOK {
		t.Fatalf("expected status 200 for trash, got %d", trashRec.Code)
	}
	var trashed []service.Category
	if err := json.NewDecoder(trashRec.Body).Decode(&trashed); err != nil {
		t.Fatalf("decode trash error: %v", err)
	}
	if len(trashed) != 1 || trashed[0].ID != child.ID || trashed[0].DeletedAt == nil {
		t.Fatalf("unexpected trash response %+v", trashed)
	}

	restoreReq := httptest.NewRequest(http.MethodPost, fmt.Sprintf("/api/v1/categories/%d/restore", child.ID), nil)
	restoreRec := httptest.NewRecorder()
	router.ServeHTTP(restoreRec, restoreReq)
	if restoreRec.Code != http.StatusOK {
		t.Fatalf("expected status 200 for restore, got %d", restoreRec.Code)
	}
	var restored service.Category
	if err := json.NewDecoder(restoreRec.Body).Decode(&restored); err != nil {
		t.Fatalf("decode restore error: %v", err)
	}
	if restored.ID != child.ID || restored.DeletedAt != nil {
		t.Fatalf("unexpected restore response %+v", restored)
	}

	trashAfterRestoreReq := httptest.NewRequest(http.MethodGet, "/api/v1/categories/trash", nil)
	trashAfterRestoreRec := httptest.NewRecorder()
	router.ServeHTTP(trashAfterRestoreRec, trashAfterRestoreReq)
	if trashAfterRestoreRec.Code != http.StatusOK {
		t.Fatalf("expected status 200 for trash after restore, got %d", trashAfterRestoreRec.Code)
	}
	var trashAfterRestore []service.Category
	if err := json.NewDecoder(trashAfterRestoreRec.Body).Decode(&trashAfterRestore); err != nil {
		t.Fatalf("decode trash after restore error: %v", err)
	}
	if len(trashAfterRestore) != 0 {
		t.Fatalf("expected empty trash after restore, got %+v", trashAfterRestore)
	}

	deleteAgainReq := httptest.NewRequest(http.MethodDelete, fmt.Sprintf("/api/v1/categories/%d", child.ID), nil)
	deleteAgainRec := httptest.NewRecorder()
	router.ServeHTTP(deleteAgainRec, deleteAgainReq)
	if deleteAgainRec.Code != http.StatusNoContent {
		t.Fatalf("expected status 204 for second delete, got %d", deleteAgainRec.Code)
	}

	purgeReq := httptest.NewRequest(http.MethodDelete, fmt.Sprintf("/api/v1/categories/%d/purge", child.ID), nil)
	purgeRec := httptest.NewRecorder()
	router.ServeHTTP(purgeRec, purgeReq)
	if purgeRec.Code != http.StatusNoContent {
		t.Fatalf("expected status 204 for purge, got %d", purgeRec.Code)
	}

	treeAfterPurgeReq := httptest.NewRequest(http.MethodGet, "/api/v1/categories/tree", nil)
	treeAfterPurgeRec := httptest.NewRecorder()
	router.ServeHTTP(treeAfterPurgeRec, treeAfterPurgeReq)
	if treeAfterPurgeRec.Code != http.StatusOK {
		t.Fatalf("expected status 200 for tree after purge, got %d", treeAfterPurgeRec.Code)
	}
	var treeAfterPurge []*service.Category
	if err := json.NewDecoder(treeAfterPurgeRec.Body).Decode(&treeAfterPurge); err != nil {
		t.Fatalf("decode tree after purge error: %v", err)
	}
	if len(treeAfterPurge) != 1 || len(treeAfterPurge[0].Children) != 0 {
		t.Fatalf("expected only root node after purge, got %+v", treeAfterPurge)
	}
}

func TestBulkCheckCategories(t *testing.T) {
	ndr := newInMemoryNDR()
	svc := service.NewService(cache.NewNoop(), ndr)
	handler := NewHandler(svc, HeaderDefaults{})
	router := NewRouter(handler)

	root := createCategory(t, router, `{"name":"Root"}`)
	childPayload := fmt.Sprintf(`{"name":"Child","parent_id":%d}`, root.ID)
	child := createCategory(t, router, childPayload)

	doc, err := ndr.CreateDocument(context.Background(), ndrclient.RequestMeta{}, ndrclient.DocumentCreate{Title: "Doc"})
	if err != nil {
		t.Fatalf("create document error: %v", err)
	}
	if err := ndr.BindDocument(context.Background(), ndrclient.RequestMeta{}, root.ID, doc.ID); err != nil {
		t.Fatalf("bind document error: %v", err)
	}

	reqBody := fmt.Sprintf(`{"ids":[%d,%d],"include_descendants":true}`, root.ID, child.ID)
	req := httptest.NewRequest(http.MethodPost, "/api/v1/categories/bulk/check", strings.NewReader(reqBody))
	req.Header.Set("Content-Type", "application/json")
	rec := httptest.NewRecorder()

	router.ServeHTTP(rec, req)

	if rec.Code != http.StatusOK {
		t.Fatalf("expected status 200, got %d", rec.Code)
	}

	var resp service.CategoryCheckResponse
	if err := json.NewDecoder(rec.Body).Decode(&resp); err != nil {
		t.Fatalf("decode response error: %v", err)
	}

	if len(resp.Items) != 2 {
		t.Fatalf("expected 2 items, got %d", len(resp.Items))
	}
	if resp.Items[0].DocumentCount == 0 {
		t.Fatalf("expected document count for root, got %#v", resp.Items[0])
	}
}

func TestBulkCopyCategoriesEndpoint(t *testing.T) {
	ndr := newInMemoryNDR()
	svc := service.NewService(cache.NewNoop(), ndr)
	handler := NewHandler(svc, HeaderDefaults{})
	router := NewRouter(handler)

	existing := createCategory(t, router, `{"name":"Topic"}`)
	parent := createCategory(t, router, `{"name":"Parent"}`)
	child := createCategory(t, router, fmt.Sprintf(`{"name":"Topic","parent_id":%d}`, parent.ID))
	createCategory(t, router, fmt.Sprintf(`{"name":"Leaf","parent_id":%d}`, child.ID))

	payload := fmt.Sprintf(`{"source_ids":[%d],"target_parent_id":null,"insert_before_id":%d}`, child.ID, existing.ID)
	req := httptest.NewRequest(http.MethodPost, "/api/v1/categories/bulk/copy", strings.NewReader(payload))
	req.Header.Set("Content-Type", "application/json")
	rec := httptest.NewRecorder()

	router.ServeHTTP(rec, req)

	if rec.Code != http.StatusCreated {
		t.Fatalf("expected 201, got %d", rec.Code)
	}

	var resp struct {
		Items []service.Category `json:"items"`
	}
	if err := json.NewDecoder(rec.Body).Decode(&resp); err != nil {
		t.Fatalf("decode response error: %v", err)
	}
	if len(resp.Items) != 1 {
		t.Fatalf("expected 1 item, got %d", len(resp.Items))
	}
	copied := resp.Items[0]
	if copied.ParentID != nil {
		t.Fatalf("expected copied parent nil, got %v", copied.ParentID)
	}
	if copied.Name == "Topic" {
		t.Fatalf("expected unique name different from Topic")
	}
	if len(copied.Children) != 1 || copied.Children[0].Name != "Leaf" {
		t.Fatalf("expected child Leaf, got %+v", copied.Children)
	}

	treeReq := httptest.NewRequest(http.MethodGet, "/api/v1/categories/tree", nil)
	treeRec := httptest.NewRecorder()
	router.ServeHTTP(treeRec, treeReq)
	if treeRec.Code != http.StatusOK {
		t.Fatalf("expected 200 for tree, got %d", treeRec.Code)
	}
	var tree []*service.Category
	if err := json.NewDecoder(treeRec.Body).Decode(&tree); err != nil {
		t.Fatalf("decode tree error: %v", err)
	}
	if len(tree) < 2 {
		t.Fatalf("expected at least two root nodes, got %+v", tree)
	}
	if tree[0].ID != copied.ID || tree[1].ID != existing.ID {
		t.Fatalf("expected copied node before existing, got order %+v", []int64{tree[0].ID, tree[1].ID})
	}
}

func TestBulkMoveCategoriesEndpoint(t *testing.T) {
	ndr := newInMemoryNDR()
	svc := service.NewService(cache.NewNoop(), ndr)
	handler := NewHandler(svc, HeaderDefaults{})
	router := NewRouter(handler)

	sourceParent := createCategory(t, router, `{"name":"Source"}`)
	moveA := createCategory(t, router, fmt.Sprintf(`{"name":"MoveA","parent_id":%d}`, sourceParent.ID))
	moveB := createCategory(t, router, fmt.Sprintf(`{"name":"MoveB","parent_id":%d}`, sourceParent.ID))

	targetParent := createCategory(t, router, `{"name":"Target"}`)
	anchor := createCategory(t, router, fmt.Sprintf(`{"name":"Keep","parent_id":%d}`, targetParent.ID))

	payload := fmt.Sprintf(`{"source_ids":[%d,%d],"target_parent_id":%d,"insert_before_id":%d}`, moveA.ID, moveB.ID, targetParent.ID, anchor.ID)
	req := httptest.NewRequest(http.MethodPost, "/api/v1/categories/bulk/move", strings.NewReader(payload))
	req.Header.Set("Content-Type", "application/json")
	rec := httptest.NewRecorder()

	router.ServeHTTP(rec, req)

	if rec.Code != http.StatusOK {
		t.Fatalf("expected 200, got %d", rec.Code)
	}

	var resp struct {
		Items []service.Category `json:"items"`
	}
	if err := json.NewDecoder(rec.Body).Decode(&resp); err != nil {
		t.Fatalf("decode response error: %v", err)
	}
	if len(resp.Items) != 2 {
		t.Fatalf("expected 2 moved items, got %d", len(resp.Items))
	}

	treeReq := httptest.NewRequest(http.MethodGet, "/api/v1/categories/tree", nil)
	treeRec := httptest.NewRecorder()
	router.ServeHTTP(treeRec, treeReq)
	if treeRec.Code != http.StatusOK {
		t.Fatalf("expected 200 for tree, got %d", treeRec.Code)
	}
	var tree []*service.Category
	if err := json.NewDecoder(treeRec.Body).Decode(&tree); err != nil {
		t.Fatalf("decode tree error: %v", err)
	}

	var targetNode *service.Category
	var sourceNode *service.Category
	for _, node := range tree {
		if node.ID == targetParent.ID {
			targetNode = node
		}
		if node.ID == sourceParent.ID {
			sourceNode = node
		}
	}

	if targetNode == nil || len(targetNode.Children) != 3 {
		t.Fatalf("expected target to have 3 children, got %+v", targetNode)
	}
	if targetNode.Children[0].ID != moveA.ID || targetNode.Children[1].ID != moveB.ID || targetNode.Children[2].ID != anchor.ID {
		t.Fatalf("unexpected target children order: %+v", targetNode.Children)
	}
	if sourceNode == nil || len(sourceNode.Children) != 0 {
		t.Fatalf("expected source to be empty, got %+v", sourceNode)
	}
}

func TestCategoriesEndpoints_InvalidJSON(t *testing.T) {
	ndr := newInMemoryNDR()
	svc := service.NewService(cache.NewNoop(), ndr)
	handler := NewHandler(svc, HeaderDefaults{})
	router := NewRouter(handler)

	req := httptest.NewRequest(http.MethodPost, "/api/v1/categories", strings.NewReader("{"))
	req.Header.Set("Content-Type", "application/json")
	rec := httptest.NewRecorder()

	router.ServeHTTP(rec, req)
	if rec.Code != http.StatusBadRequest {
		t.Fatalf("expected status 400 for invalid json, got %d", rec.Code)
	}
}

func TestCategoriesEndpoints_InvalidCategoryID(t *testing.T) {
	ndr := newInMemoryNDR()
	svc := service.NewService(cache.NewNoop(), ndr)
	handler := NewHandler(svc, HeaderDefaults{})
	router := NewRouter(handler)

	req := httptest.NewRequest(http.MethodGet, "/api/v1/categories/not-a-number", nil)
	rec := httptest.NewRecorder()

	router.ServeHTTP(rec, req)
	if rec.Code != http.StatusBadRequest {
		t.Fatalf("expected status 400 for invalid id, got %d", rec.Code)
	}
}

func TestCategoriesEndpoints_MethodNotAllowed(t *testing.T) {
	ndr := newInMemoryNDR()
	svc := service.NewService(cache.NewNoop(), ndr)
	handler := NewHandler(svc, HeaderDefaults{})
	router := NewRouter(handler)

	req := httptest.NewRequest(http.MethodGet, "/api/v1/categories", nil)
	rec := httptest.NewRecorder()

	router.ServeHTTP(rec, req)
	if rec.Code != http.StatusMethodNotAllowed {
		t.Fatalf("expected status 405 for method not allowed, got %d", rec.Code)
	}
}

func TestCategoryRepositionEndpoint(t *testing.T) {
	ndr := newInMemoryNDR()
	svc := service.NewService(cache.NewNoop(), ndr)
	handler := NewHandler(svc, HeaderDefaults{})
	router := NewRouter(handler)

	root := createCategory(t, router, `{"name":"Root"}`)
	targetParent := createCategory(t, router, `{"name":"Target"}`)
	existing := createCategory(t, router, fmt.Sprintf(`{"name":"Existing","parent_id":%d}`, targetParent.ID))
	child := createCategory(t, router, fmt.Sprintf(`{"name":"Child","parent_id":%d}`, root.ID))

	payload := fmt.Sprintf(`{"new_parent_id":%d,"ordered_ids":[%d,%d]}`, targetParent.ID, existing.ID, child.ID)
	req := httptest.NewRequest(http.MethodPatch, fmt.Sprintf("/api/v1/categories/%d/reposition", child.ID), strings.NewReader(payload))
	req.Header.Set("Content-Type", "application/json")
	rec := httptest.NewRecorder()
	router.ServeHTTP(rec, req)
	if rec.Code != http.StatusOK {
		t.Fatalf("expected status 200 for reposition, got %d body=%s", rec.Code, rec.Body.String())
	}
	var result service.CategoryRepositionResult
	if err := json.NewDecoder(rec.Body).Decode(&result); err != nil {
		t.Fatalf("decode reposition result error: %v", err)
	}
	if result.Category.ParentID == nil || *result.Category.ParentID != targetParent.ID {
		t.Fatalf("expected child parent to be %d, got %+v", targetParent.ID, result.Category.ParentID)
	}
	if len(result.Siblings) != 2 || result.Siblings[0].ID != existing.ID || result.Siblings[1].ID != child.ID {
		t.Fatalf("unexpected siblings response %+v", result.Siblings)
	}

	treeReq := httptest.NewRequest(http.MethodGet, "/api/v1/categories/tree", nil)
	treeRec := httptest.NewRecorder()
	router.ServeHTTP(treeRec, treeReq)
	if treeRec.Code != http.StatusOK {
		t.Fatalf("expected status 200 for tree, got %d", treeRec.Code)
	}
	var tree []*service.Category
	if err := json.NewDecoder(treeRec.Body).Decode(&tree); err != nil {
		t.Fatalf("decode tree error: %v", err)
	}
	var target *service.Category
	for _, node := range tree {
		if node.ID == targetParent.ID {
			target = node
			break
		}
	}
	if target == nil || len(target.Children) != 2 {
		t.Fatalf("expected target parent to have 2 children, got %+v", target)
	}
	if target.Children[1].ID != child.ID {
		t.Fatalf("expected child to be under target parent, got %+v", target.Children)
	}
}

func TestCategoryBulkEndpoints(t *testing.T) {
	ndr := newInMemoryNDR()
	svc := service.NewService(cache.NewNoop(), ndr)
	handler := NewHandler(svc, HeaderDefaults{})
	router := NewRouter(handler)

	root := createCategory(t, router, `{"name":"BulkRoot"}`)
	childA := createCategory(t, router, fmt.Sprintf(`{"name":"A","parent_id":%d}`, root.ID))
	childB := createCategory(t, router, fmt.Sprintf(`{"name":"B","parent_id":%d}`, root.ID))

	deleteReqA := httptest.NewRequest(http.MethodDelete, fmt.Sprintf("/api/v1/categories/%d", childA.ID), nil)
	deleteRecA := httptest.NewRecorder()
	router.ServeHTTP(deleteRecA, deleteReqA)
	if deleteRecA.Code != http.StatusNoContent {
		t.Fatalf("expected 204 for delete A, got %d", deleteRecA.Code)
	}
	deleteReqB := httptest.NewRequest(http.MethodDelete, fmt.Sprintf("/api/v1/categories/%d", childB.ID), nil)
	deleteRecB := httptest.NewRecorder()
	router.ServeHTTP(deleteRecB, deleteReqB)
	if deleteRecB.Code != http.StatusNoContent {
		t.Fatalf("expected 204 for delete B, got %d", deleteRecB.Code)
	}

	trashReq := httptest.NewRequest(http.MethodGet, "/api/v1/categories/trash", nil)
	trashRec := httptest.NewRecorder()
	router.ServeHTTP(trashRec, trashReq)
	if trashRec.Code != http.StatusOK {
		t.Fatalf("expected status 200 for trash, got %d", trashRec.Code)
	}
	var trashItems []service.Category
	if err := json.NewDecoder(trashRec.Body).Decode(&trashItems); err != nil {
		t.Fatalf("decode trash error: %v", err)
	}
	if len(trashItems) != 2 {
		t.Fatalf("expected 2 items in trash, got %d", len(trashItems))
	}

	restorePayload := fmt.Sprintf(`{"ids":[%d,%d]}`, childA.ID, childB.ID)
	restoreReq := httptest.NewRequest(http.MethodPost, "/api/v1/categories/bulk/restore", strings.NewReader(restorePayload))
	restoreReq.Header.Set("Content-Type", "application/json")
	restoreRec := httptest.NewRecorder()
	router.ServeHTTP(restoreRec, restoreReq)
	if restoreRec.Code != http.StatusOK {
		t.Fatalf("expected status 200 for bulk restore, got %d", restoreRec.Code)
	}
	var restoreItems []service.Category
	if err := json.NewDecoder(restoreRec.Body).Decode(&restoreItems); err != nil {
		t.Fatalf("decode restore response error: %v", err)
	}
	if len(restoreItems) != 2 {
		t.Fatalf("expected 2 restored items, got %v", restoreItems)
	}

	deleteReqA = httptest.NewRequest(http.MethodDelete, fmt.Sprintf("/api/v1/categories/%d", childA.ID), nil)
	deleteRecA = httptest.NewRecorder()
	router.ServeHTTP(deleteRecA, deleteReqA)
	deleteReqB = httptest.NewRequest(http.MethodDelete, fmt.Sprintf("/api/v1/categories/%d", childB.ID), nil)
	deleteRecB = httptest.NewRecorder()
	router.ServeHTTP(deleteRecB, deleteReqB)

	purgePayload := fmt.Sprintf(`{"ids":[%d,%d]}`, childA.ID, childB.ID)
	purgeReq := httptest.NewRequest(http.MethodPost, "/api/v1/categories/bulk/purge", strings.NewReader(purgePayload))
	purgeReq.Header.Set("Content-Type", "application/json")
	purgeRec := httptest.NewRecorder()
	router.ServeHTTP(purgeRec, purgeReq)
	if purgeRec.Code != http.StatusOK {
		t.Fatalf("expected status 200 for bulk purge, got %d", purgeRec.Code)
	}
	var purgeResp struct {
		PurgedIDs []int64 `json:"purged_ids"`
	}
	if err := json.NewDecoder(purgeRec.Body).Decode(&purgeResp); err != nil {
		t.Fatalf("decode purge response error: %v", err)
	}
	if len(purgeResp.PurgedIDs) != 2 {
		t.Fatalf("expected 2 purged ids, got %v", purgeResp.PurgedIDs)
	}
}

func TestBulkDeleteCategoriesEndpoint(t *testing.T) {
	ndr := newInMemoryNDR()
	svc := service.NewService(cache.NewNoop(), ndr)
	handler := NewHandler(svc, HeaderDefaults{})
	router := NewRouter(handler)

	root := createCategory(t, router, `{"name":"Root"}`)
	childA := createCategory(t, router, fmt.Sprintf(`{"name":"ChildA","parent_id":%d}`, root.ID))
	childB := createCategory(t, router, fmt.Sprintf(`{"name":"ChildB","parent_id":%d}`, root.ID))

	payload := fmt.Sprintf(`{"ids":[%d,%d]}`, childA.ID, childB.ID)
	req := httptest.NewRequest(http.MethodPost, "/api/v1/categories/bulk/delete", strings.NewReader(payload))
	req.Header.Set("Content-Type", "application/json")
	rec := httptest.NewRecorder()
	router.ServeHTTP(rec, req)
	if rec.Code != http.StatusOK {
		t.Fatalf("expected status 200 for bulk delete, got %d body=%s", rec.Code, rec.Body.String())
	}
	var resp struct {
		DeletedIDs []int64 `json:"deleted_ids"`
	}
	if err := json.NewDecoder(rec.Body).Decode(&resp); err != nil {
		t.Fatalf("decode response error: %v", err)
	}
	if len(resp.DeletedIDs) != 2 {
		t.Fatalf("expected 2 deleted ids, got %v", resp.DeletedIDs)
	}

	trashReq := httptest.NewRequest(http.MethodGet, "/api/v1/categories/trash", nil)
	trashRec := httptest.NewRecorder()
	router.ServeHTTP(trashRec, trashReq)
	if trashRec.Code != http.StatusOK {
		t.Fatalf("expected status 200 for trash, got %d", trashRec.Code)
	}
	var trashItems []service.Category
	if err := json.NewDecoder(trashRec.Body).Decode(&trashItems); err != nil {
		t.Fatalf("decode trash response error: %v", err)
	}
	if len(trashItems) != 2 {
		t.Fatalf("expected 2 items in trash, got %d", len(trashItems))
	}

	parent := createCategory(t, router, `{"name":"Parent"}`)
	createCategory(t, router, fmt.Sprintf(`{"name":"Child","parent_id":%d}`, parent.ID))

	badPayload := fmt.Sprintf(`{"ids":[%d]}`, parent.ID)
	badReq := httptest.NewRequest(http.MethodPost, "/api/v1/categories/bulk/delete", strings.NewReader(badPayload))
	badReq.Header.Set("Content-Type", "application/json")
	badRec := httptest.NewRecorder()
	router.ServeHTTP(badRec, badReq)
	if badRec.Code != http.StatusBadGateway {
		t.Fatalf("expected status 502 when deleting parent with children, got %d body=%s", badRec.Code, badRec.Body.String())
	}
}

func createCategory(t *testing.T, router http.Handler, payload string) service.Category {
	t.Helper()
	req := httptest.NewRequest(http.MethodPost, "/api/v1/categories", strings.NewReader(payload))
	req.Header.Set("Content-Type", "application/json")
	rec := httptest.NewRecorder()
	router.ServeHTTP(rec, req)
	if rec.Code != http.StatusCreated {
		t.Fatalf("expected status 201, got %d body=%s", rec.Code, rec.Body.String())
	}
	var cat service.Category
	if err := json.NewDecoder(rec.Body).Decode(&cat); err != nil {
		t.Fatalf("decode category error: %v", err)
	}
	return cat
}

type inMemoryNDR struct {
	nextID     int64
	nextDocID  int64
	nodes      map[int64]ndrclient.Node
	pathIndex  map[string]int64
	childOrder map[int64][]int64
	clock      int64
	documents  map[int64]ndrclient.Document
	bindings   map[int64]map[int64]struct{}
}

func newInMemoryNDR() *inMemoryNDR {
	return &inMemoryNDR{
		nextID:     1,
		nextDocID:  1,
		nodes:      make(map[int64]ndrclient.Node),
		pathIndex:  make(map[string]int64),
		childOrder: make(map[int64][]int64),
		documents:  make(map[int64]ndrclient.Document),
		bindings:   make(map[int64]map[int64]struct{}),
	}
}

func (f *inMemoryNDR) Ping(context.Context) error {
	return nil
}

func (f *inMemoryNDR) CreateNode(ctx context.Context, meta ndrclient.RequestMeta, body ndrclient.NodeCreate) (ndrclient.Node, error) {
	if body.Slug == nil || *body.Slug == "" {
		return ndrclient.Node{}, fmt.Errorf("slug is required")
	}
	id := f.nextID
	f.nextID++

	var parentID *int64
	if body.ParentPath != nil && *body.ParentPath != "" {
		parentPath := strings.TrimRight(*body.ParentPath, "/")
		if pid, ok := f.pathIndex[parentPath]; ok {
			parentID = &pid
		} else {
			return ndrclient.Node{}, fmt.Errorf("unknown parent path %s", parentPath)
		}
	}
	node := ndrclient.Node{
		ID:        id,
		Name:      body.Name,
		Slug:      *body.Slug,
		Path:      f.composePath(parentID, *body.Slug),
		ParentID:  parentID,
		Position:  f.appendChild(parentID, id),
		CreatedAt: f.tick(),
		UpdatedAt: f.tick(),
	}
	f.nodes[id] = node
	f.pathIndex[node.Path] = id
	return node, nil
}

func (f *inMemoryNDR) GetNode(ctx context.Context, meta ndrclient.RequestMeta, id int64, opts ndrclient.GetNodeOptions) (ndrclient.Node, error) {
	node, ok := f.nodes[id]
	if !ok {
		return ndrclient.Node{}, fmt.Errorf("node %d not found", id)
	}
	return node, nil
}

func (f *inMemoryNDR) UpdateNode(ctx context.Context, meta ndrclient.RequestMeta, id int64, body ndrclient.NodeUpdate) (ndrclient.Node, error) {
	node, ok := f.nodes[id]
	if !ok {
		return ndrclient.Node{}, fmt.Errorf("node %d not found", id)
	}
	if body.Name != nil && strings.TrimSpace(*body.Name) != "" {
		node.Name = *body.Name
	}
	if body.Slug != nil && strings.TrimSpace(*body.Slug) != "" {
		node.Slug = *body.Slug
	}
	if value, ok := body.ParentPath.Value(); ok {
		var parentID *int64
		if value != nil {
			parentPath := strings.TrimSpace(*value)
			if parentPath != "" {
				parentPath = strings.TrimRight(parentPath, "/")
				if pid, ok := f.pathIndex[parentPath]; ok {
					parentID = &pid
				} else {
					return ndrclient.Node{}, fmt.Errorf("unknown parent path %s", parentPath)
				}
			}
		}
		f.moveChild(node.ParentID, parentID, id)
		node.ParentID = parentID
	}
	oldPath := node.Path
	node.Path = f.composePath(node.ParentID, node.Slug)
	node.UpdatedAt = f.tick()
	f.nodes[id] = node
	delete(f.pathIndex, oldPath)
	f.pathIndex[node.Path] = id
	return node, nil
}

func (f *inMemoryNDR) DeleteNode(ctx context.Context, meta ndrclient.RequestMeta, id int64) error {
	node, ok := f.nodes[id]
	if !ok {
		return fmt.Errorf("node %d not found", id)
	}
	ts := f.tick()
	node.DeletedAt = &ts
	node.UpdatedAt = ts
	f.nodes[id] = node
	return nil
}

func (f *inMemoryNDR) RestoreNode(ctx context.Context, meta ndrclient.RequestMeta, id int64) (ndrclient.Node, error) {
	node, ok := f.nodes[id]
	if !ok {
		return ndrclient.Node{}, fmt.Errorf("node %d not found", id)
	}
	node.DeletedAt = nil
	node.UpdatedAt = f.tick()
	f.nodes[id] = node
	return node, nil
}

func (f *inMemoryNDR) ListNodes(ctx context.Context, meta ndrclient.RequestMeta, params ndrclient.ListNodesParams) (ndrclient.NodesPage, error) {
	includeDeleted := params.IncludeDeleted != nil && *params.IncludeDeleted
	items := make([]ndrclient.Node, 0, len(f.nodes))
	for _, node := range f.nodes {
		if node.DeletedAt != nil && !includeDeleted {
			continue
		}
		items = append(items, node)
	}
	return ndrclient.NodesPage{
		Page:  params.Page,
		Size:  params.Size,
		Total: len(items),
		Items: items,
	}, nil
}

func (f *inMemoryNDR) ListChildren(ctx context.Context, meta ndrclient.RequestMeta, id int64, params ndrclient.ListChildrenParams) ([]ndrclient.Node, error) {
	children := f.childOrder[id]
	result := make([]ndrclient.Node, 0, len(children))
	for _, childID := range children {
		if node, ok := f.nodes[childID]; ok {
			result = append(result, node)
		}
	}
	return result, nil
}

func (f *inMemoryNDR) HasChildren(ctx context.Context, meta ndrclient.RequestMeta, id int64) (bool, error) {
	kids, err := f.ListChildren(ctx, meta, id, ndrclient.ListChildrenParams{})
	if err != nil {
		return false, err
	}
	return len(kids) > 0, nil
}

func (f *inMemoryNDR) ReorderNodes(ctx context.Context, meta ndrclient.RequestMeta, payload ndrclient.NodeReorderPayload) ([]ndrclient.Node, error) {
	key := int64(0)
	if payload.ParentID != nil {
		key = *payload.ParentID
	}
	f.childOrder[key] = append([]int64(nil), payload.OrderedIDs...)
	result := make([]ndrclient.Node, 0, len(payload.OrderedIDs))
	for idx, id := range payload.OrderedIDs {
		node, ok := f.nodes[id]
		if !ok {
			return nil, fmt.Errorf("node %d not found", id)
		}
		node.Position = idx + 1
		node.UpdatedAt = f.tick()
		f.nodes[id] = node
		result = append(result, node)
	}
	return result, nil
}

func (f *inMemoryNDR) PurgeNode(ctx context.Context, meta ndrclient.RequestMeta, id int64) error {
	node, ok := f.nodes[id]
	if !ok {
		return fmt.Errorf("node %d not found", id)
	}
	key := int64(0)
	if node.ParentID != nil {
		key = *node.ParentID
	}
	f.removeChild(key, id)
	delete(f.pathIndex, node.Path)
	delete(f.nodes, id)
	return nil
}

func (f *inMemoryNDR) ListDocuments(ctx context.Context, meta ndrclient.RequestMeta, query url.Values) (ndrclient.DocumentsPage, error) {
	items := make([]ndrclient.Document, 0, len(f.documents))
	for _, doc := range f.documents {
		items = append(items, doc)
	}
	sort.Slice(items, func(i, j int) bool { return items[i].ID < items[j].ID })
	return ndrclient.DocumentsPage{
		Page:  1,
		Size:  len(items),
		Total: len(items),
		Items: items,
	}, nil
}

func (f *inMemoryNDR) ListNodeDocuments(ctx context.Context, meta ndrclient.RequestMeta, nodeID int64, query url.Values) ([]ndrclient.Document, error) {
	includeDescendants := true
	if query != nil {
		if val := strings.ToLower(strings.TrimSpace(query.Get("include_descendants"))); val != "" {
			includeDescendants = !(val == "false" || val == "0")
		}
	}

	targetIDs := []int64{nodeID}
	if includeDescendants {
		for idx := 0; idx < len(targetIDs); idx++ {
			current := targetIDs[idx]
			children := f.childOrder[current]
			targetIDs = append(targetIDs, children...)
		}
	}

	seen := make(map[int64]struct{})
	docs := []ndrclient.Document{}
	for _, nid := range targetIDs {
		binding := f.bindings[nid]
		if binding == nil {
			continue
		}
		for docID := range binding {
			if _, ok := seen[docID]; ok {
				continue
			}
			if doc, ok := f.documents[docID]; ok {
				docs = append(docs, doc)
				seen[docID] = struct{}{}
			}
		}
	}
	sort.Slice(docs, func(i, j int) bool { return docs[i].ID < docs[j].ID })
	return docs, nil
}

func (f *inMemoryNDR) CreateDocument(ctx context.Context, meta ndrclient.RequestMeta, body ndrclient.DocumentCreate) (ndrclient.Document, error) {
	id := f.nextDocID
	f.nextDocID++
	createdAt := f.tick()
	updatedAt := f.tick()
	metadata := map[string]any{}
	if body.Metadata != nil {
		for k, v := range body.Metadata {
			metadata[k] = v
		}
	}
	content := map[string]any{}
	if body.Content != nil {
		for k, v := range body.Content {
			content[k] = v
		}
	}
	position := 1
	if body.Position != nil {
		position = *body.Position
	}
	doc := ndrclient.Document{
		ID:        id,
		Title:     body.Title,
		Type:      body.Type,
		Position:  position,
		Metadata:  metadata,
		Content:   content,
		CreatedAt: createdAt,
		UpdatedAt: updatedAt,
		CreatedBy: "tester",
		UpdatedBy: "tester",
	}
	f.documents[id] = doc
	return doc, nil
}

func (f *inMemoryNDR) BindDocument(ctx context.Context, meta ndrclient.RequestMeta, nodeID, docID int64) error {
	if _, ok := f.documents[docID]; !ok {
		return fmt.Errorf("document %d not found", docID)
	}
	if f.bindings[nodeID] == nil {
		f.bindings[nodeID] = make(map[int64]struct{})
	}
	f.bindings[nodeID][docID] = struct{}{}
	return nil
}

func (f *inMemoryNDR) UpdateDocument(ctx context.Context, meta ndrclient.RequestMeta, docID int64, body ndrclient.DocumentUpdate) (ndrclient.Document, error) {
	doc, ok := f.documents[docID]
	if !ok {
		return ndrclient.Document{}, fmt.Errorf("document %d not found", docID)
	}
	if body.Title != nil {
		doc.Title = *body.Title
	}
	if body.Content != nil {
		doc.Content = body.Content
	}
	if body.Metadata != nil {
		doc.Metadata = body.Metadata
	}
	if body.Type != nil {
		doc.Type = body.Type
	}
	if body.Position != nil {
		doc.Position = *body.Position
	}
	doc.UpdatedAt = f.tick()
	f.documents[docID] = doc
	return doc, nil
}

func (f *inMemoryNDR) composePath(parentID *int64, slug string) string {
	if parentID == nil {
		return "/" + slug
	}
	parent, ok := f.nodes[*parentID]
	if !ok {
		return "/" + slug
	}
	return strings.TrimRight(parent.Path, "/") + "/" + slug
}

func (f *inMemoryNDR) appendChild(parentID *int64, id int64) int {
	key := int64(0)
	if parentID != nil {
		key = *parentID
	}
	f.childOrder[key] = append(f.childOrder[key], id)
	return len(f.childOrder[key])
}

func (f *inMemoryNDR) moveChild(oldParent, newParent *int64, id int64) {
	oldKey := int64(0)
	if oldParent != nil {
		oldKey = *oldParent
	}
	newKey := int64(0)
	if newParent != nil {
		newKey = *newParent
	}
	f.removeChild(oldKey, id)
	f.childOrder[newKey] = append(f.childOrder[newKey], id)
}

func (f *inMemoryNDR) removeChild(parentKey int64, id int64) {
	children := f.childOrder[parentKey]
	for idx, childID := range children {
		if childID == id {
			f.childOrder[parentKey] = append(children[:idx], children[idx+1:]...)
			break
		}
	}
}

func (f *inMemoryNDR) tick() time.Time {
	f.clock++
	return time.Unix(0, f.clock*int64(time.Millisecond)).UTC()
}

<<<<<<< HEAD
func TestAuthzAssignments_CreateListDelete(t *testing.T) {
	ndr := newInMemoryNDR()
	svc := service.NewService(cache.NewNoop(), ndr)
	handler := NewHandler(svc, HeaderDefaults{
		APIKey:   "test-key",
		UserID:   "tester",
		AdminKey: "admin",
	})
	enf, err := authz.NewEnforcer(nil)
	if err != nil {
		t.Fatalf("authz init error: %v", err)
	}
	handler.SetEnforcer(enf)
	router := NewRouter(handler)

	assign := `{"user":"alice","role":"course_admin","domain":"course:42"}`
	postReq := httptest.NewRequest(http.MethodPost, "/api/v1/authz/assignments", strings.NewReader(assign))
	postReq.Header.Set("Content-Type", "application/json")
	postReq.Header.Set("x-admin-key", "admin")
	postRec := httptest.NewRecorder()
	router.ServeHTTP(postRec, postReq)
	if postRec.Code != http.StatusCreated {
		t.Fatalf("expected 201, got %d body=%s", postRec.Code, postRec.Body.String())
	}
	var postResp struct{ Assigned bool `json:"assigned"` }
	if err := json.NewDecoder(postRec.Body).Decode(&postResp); err != nil {
		t.Fatalf("decode assign response error: %v", err)
	}
	if !postResp.Assigned {
		t.Fatalf("expected assigned=true")
	}

	getReq := httptest.NewRequest(http.MethodGet, "/api/v1/authz/assignments?user=alice&role=course_admin&domain=course:42", nil)
	getReq.Header.Set("x-admin-key", "admin")
	getRec := httptest.NewRecorder()
	router.ServeHTTP(getRec, getReq)
	if getRec.Code != http.StatusOK {
		t.Fatalf("expected 200, got %d body=%s", getRec.Code, getRec.Body.String())
	}
	var listResp struct{ Items []map[string]string `json:"items"` }
	if err := json.NewDecoder(getRec.Body).Decode(&listResp); err != nil {
		t.Fatalf("decode list response error: %v", err)
	}
	if len(listResp.Items) != 1 {
		t.Fatalf("expected 1 item, got %d", len(listResp.Items))
	}

	delReq := httptest.NewRequest(http.MethodDelete, "/api/v1/authz/assignments", strings.NewReader(assign))
	delReq.Header.Set("Content-Type", "application/json")
	delReq.Header.Set("x-admin-key", "admin")
	delRec := httptest.NewRecorder()
	router.ServeHTTP(delRec, delReq)
	if delRec.Code != http.StatusOK {
		t.Fatalf("expected 200, got %d body=%s", delRec.Code, delRec.Body.String())
	}
	var delResp struct{ Removed bool `json:"removed"` }
	if err := json.NewDecoder(delRec.Body).Decode(&delResp); err != nil {
		t.Fatalf("decode delete response error: %v", err)
	}
	if !delResp.Removed {
		t.Fatalf("expected removed=true")
	}

	get2Req := httptest.NewRequest(http.MethodGet, "/api/v1/authz/assignments?user=alice&role=course_admin&domain=course:42", nil)
	get2Req.Header.Set("x-admin-key", "admin")
	get2Rec := httptest.NewRecorder()
	router.ServeHTTP(get2Rec, get2Req)
	if get2Rec.Code != http.StatusOK {
		t.Fatalf("expected 200, got %d body=%s", get2Rec.Code, get2Rec.Body.String())
	}
	var list2Resp struct{ Items []map[string]string `json:"items"` }
	if err := json.NewDecoder(get2Rec.Body).Decode(&list2Resp); err != nil {
		t.Fatalf("decode list2 response error: %v", err)
	}
	if len(list2Resp.Items) != 0 {
		t.Fatalf("expected 0 items after delete, got %d", len(list2Resp.Items))
=======
func TestListDocumentsIDFilter(t *testing.T) {
	ndr := newInMemoryNDR()
	svc := service.NewService(cache.NewNoop(), ndr)
	handler := NewHandler(svc, HeaderDefaults{})
	router := NewRouter(handler)

	docA, err := ndr.CreateDocument(context.Background(), ndrclient.RequestMeta{}, ndrclient.DocumentCreate{Title: "Doc A"})
	if err != nil {
		t.Fatalf("create document A error: %v", err)
	}
	docB, err := ndr.CreateDocument(context.Background(), ndrclient.RequestMeta{}, ndrclient.DocumentCreate{Title: "Doc B"})
	if err != nil {
		t.Fatalf("create document B error: %v", err)
	}
	docC, err := ndr.CreateDocument(context.Background(), ndrclient.RequestMeta{}, ndrclient.DocumentCreate{Title: "Doc C"})
	if err != nil {
		t.Fatalf("create document C error: %v", err)
	}

	url := fmt.Sprintf("/api/v1/documents?id=%d&id=%d", docA.ID, docC.ID)
	req := httptest.NewRequest(http.MethodGet, url, nil)
	rec := httptest.NewRecorder()
	router.ServeHTTP(rec, req)

	if rec.Code != http.StatusOK {
		t.Fatalf("expected status 200, got %d body=%s", rec.Code, rec.Body.String())
	}

	var page ndrclient.DocumentsPage
	if err := json.NewDecoder(rec.Body).Decode(&page); err != nil {
		t.Fatalf("decode documents page error: %v", err)
	}

	if len(page.Items) != 2 {
		t.Fatalf("expected 2 documents, got %d", len(page.Items))
	}
	if page.Total != 2 {
		t.Fatalf("expected total 2, got %d", page.Total)
	}

	ids := []int64{page.Items[0].ID, page.Items[1].ID}
	for _, unexpected := range []int64{docB.ID} {
		for _, id := range ids {
			if id == unexpected {
				t.Fatalf("unexpected document id %d in response", unexpected)
			}
		}
	}
	if ids[0] != docA.ID || ids[1] != docC.ID {
		t.Fatalf("expected documents [%d %d], got %v", docA.ID, docC.ID, ids)
	}
}

func TestListNodeDocumentsIDFilter(t *testing.T) {
	ndr := newInMemoryNDR()
	svc := service.NewService(cache.NewNoop(), ndr)
	handler := NewHandler(svc, HeaderDefaults{})
	router := NewRouter(handler)

	root := createCategory(t, router, `{"name":"Root"}`)

	docA, err := ndr.CreateDocument(context.Background(), ndrclient.RequestMeta{}, ndrclient.DocumentCreate{Title: "Doc A"})
	if err != nil {
		t.Fatalf("create document A error: %v", err)
	}
	docB, err := ndr.CreateDocument(context.Background(), ndrclient.RequestMeta{}, ndrclient.DocumentCreate{Title: "Doc B"})
	if err != nil {
		t.Fatalf("create document B error: %v", err)
	}
	docC, err := ndr.CreateDocument(context.Background(), ndrclient.RequestMeta{}, ndrclient.DocumentCreate{Title: "Doc C"})
	if err != nil {
		t.Fatalf("create document C error: %v", err)
	}

	if err := ndr.BindDocument(context.Background(), ndrclient.RequestMeta{}, root.ID, docA.ID); err != nil {
		t.Fatalf("bind document A error: %v", err)
	}
	if err := ndr.BindDocument(context.Background(), ndrclient.RequestMeta{}, root.ID, docB.ID); err != nil {
		t.Fatalf("bind document B error: %v", err)
	}
	if err := ndr.BindDocument(context.Background(), ndrclient.RequestMeta{}, root.ID, docC.ID); err != nil {
		t.Fatalf("bind document C error: %v", err)
	}

	url := fmt.Sprintf("/api/v1/nodes/%d/subtree-documents?id=%d&id=%d", root.ID, docA.ID, docC.ID)
	req := httptest.NewRequest(http.MethodGet, url, nil)
	rec := httptest.NewRecorder()
	router.ServeHTTP(rec, req)

	if rec.Code != http.StatusOK {
		t.Fatalf("expected status 200, got %d body=%s", rec.Code, rec.Body.String())
	}

	var docs []ndrclient.Document
	if err := json.NewDecoder(rec.Body).Decode(&docs); err != nil {
		t.Fatalf("decode documents error: %v", err)
	}

	if len(docs) != 2 {
		t.Fatalf("expected 2 documents, got %d", len(docs))
	}
	if docs[0].ID != docA.ID || docs[1].ID != docC.ID {
		t.Fatalf("expected document ids [%d %d], got [%d %d]", docA.ID, docC.ID, docs[0].ID, docs[1].ID)
	}
	for _, doc := range docs {
		if doc.ID == docB.ID {
			t.Fatalf("unexpected document id %d in response", docB.ID)
		}
	}
}

func TestDocumentReorderEndpoint(t *testing.T) {
	ndr := newInMemoryNDR()
	svc := service.NewService(cache.NewNoop(), ndr)
	handler := NewHandler(svc, HeaderDefaults{})
	router := NewRouter(handler)

	// Create some documents
	docType := "markdown"
	doc1, err := ndr.CreateDocument(context.Background(), ndrclient.RequestMeta{}, ndrclient.DocumentCreate{
		Title:   "Document A",
		Type:    &docType,
		Content: map[string]any{"text": "Content A"},
	})
	if err != nil {
		t.Fatalf("create document 1 error: %v", err)
	}

	doc2, err := ndr.CreateDocument(context.Background(), ndrclient.RequestMeta{}, ndrclient.DocumentCreate{
		Title:   "Document B",
		Type:    &docType,
		Content: map[string]any{"text": "Content B"},
	})
	if err != nil {
		t.Fatalf("create document 2 error: %v", err)
	}

	// Test reordering documents
	payload := fmt.Sprintf(`{"node_id":100,"ordered_ids":[%d,%d]}`, doc2.ID, doc1.ID)
	req := httptest.NewRequest(http.MethodPost, "/api/v1/documents/reorder", strings.NewReader(payload))
	req.Header.Set("Content-Type", "application/json")
	rec := httptest.NewRecorder()
	router.ServeHTTP(rec, req)

	if rec.Code != http.StatusOK {
		t.Fatalf("expected status 200 for document reorder, got %d body=%s", rec.Code, rec.Body.String())
	}

	var docs []ndrclient.Document
	if err := json.NewDecoder(rec.Body).Decode(&docs); err != nil {
		t.Fatalf("decode reorder response error: %v", err)
	}

	if len(docs) != 2 {
		t.Fatalf("expected 2 documents in response, got %d", len(docs))
	}

	// Check that positions were updated correctly
	for i, doc := range docs {
		expectedPosition := i + 1
		if doc.Position != expectedPosition {
			t.Fatalf("expected document %d to have position %d, got %d", doc.ID, expectedPosition, doc.Position)
		}
	}

	// Doc2 should be first (position 1), Doc1 should be second (position 2)
	if docs[0].ID != doc2.ID || docs[0].Position != 1 {
		t.Fatalf("expected first document to be doc2 with position 1, got ID=%d position=%d", docs[0].ID, docs[0].Position)
	}
	if docs[1].ID != doc1.ID || docs[1].Position != 2 {
		t.Fatalf("expected second document to be doc1 with position 2, got ID=%d position=%d", docs[1].ID, docs[1].Position)
	}
}

func TestDocumentReorderEndpoint_EmptyOrderedIDs(t *testing.T) {
	ndr := newInMemoryNDR()
	svc := service.NewService(cache.NewNoop(), ndr)
	handler := NewHandler(svc, HeaderDefaults{})
	router := NewRouter(handler)

	payload := `{"node_id":100,"ordered_ids":[]}`
	req := httptest.NewRequest(http.MethodPost, "/api/v1/documents/reorder", strings.NewReader(payload))
	req.Header.Set("Content-Type", "application/json")
	rec := httptest.NewRecorder()
	router.ServeHTTP(rec, req)

	if rec.Code != http.StatusBadGateway {
		t.Fatalf("expected status 502 for empty ordered_ids, got %d", rec.Code)
	}
}

func TestDocumentReorderEndpoint_InvalidJSON(t *testing.T) {
	ndr := newInMemoryNDR()
	svc := service.NewService(cache.NewNoop(), ndr)
	handler := NewHandler(svc, HeaderDefaults{})
	router := NewRouter(handler)

	req := httptest.NewRequest(http.MethodPost, "/api/v1/documents/reorder", strings.NewReader("{"))
	req.Header.Set("Content-Type", "application/json")
	rec := httptest.NewRecorder()
	router.ServeHTTP(rec, req)

	if rec.Code != http.StatusBadRequest {
		t.Fatalf("expected status 400 for invalid JSON, got %d", rec.Code)
	}
}

func TestDocumentCreationWithTypeAndPosition(t *testing.T) {
	ndr := newInMemoryNDR()
	svc := service.NewService(cache.NewNoop(), ndr)
	handler := NewHandler(svc, HeaderDefaults{})
	router := NewRouter(handler)

	payload := `{"title":"Test Document","type":"markdown","position":5,"content":{"text":"Hello World"}}`
	req := httptest.NewRequest(http.MethodPost, "/api/v1/documents", strings.NewReader(payload))
	req.Header.Set("Content-Type", "application/json")
	rec := httptest.NewRecorder()
	router.ServeHTTP(rec, req)

	if rec.Code != http.StatusCreated {
		t.Fatalf("expected status 201 for document creation, got %d body=%s", rec.Code, rec.Body.String())
	}

	var doc ndrclient.Document
	if err := json.NewDecoder(rec.Body).Decode(&doc); err != nil {
		t.Fatalf("decode document response error: %v", err)
	}

	if doc.Title != "Test Document" {
		t.Fatalf("expected title 'Test Document', got '%s'", doc.Title)
	}
	if doc.Type == nil || *doc.Type != "markdown" {
		t.Fatalf("expected type 'markdown', got %v", doc.Type)
	}
	if doc.Position != 5 {
		t.Fatalf("expected position 5, got %d", doc.Position)
	}
}

func TestDocumentUpdateWithTypeAndPosition(t *testing.T) {
	ndr := newInMemoryNDR()
	svc := service.NewService(cache.NewNoop(), ndr)
	handler := NewHandler(svc, HeaderDefaults{})
	router := NewRouter(handler)

	// Create a document first
	doc, err := ndr.CreateDocument(context.Background(), ndrclient.RequestMeta{}, ndrclient.DocumentCreate{
		Title:   "Original Title",
		Content: map[string]any{"text": "Original content"},
	})
	if err != nil {
		t.Fatalf("create document error: %v", err)
	}

	// Update the document
	payload := `{"title":"Updated Title","type":"html","position":3}`
	req := httptest.NewRequest(http.MethodPut, fmt.Sprintf("/api/v1/documents/%d", doc.ID), strings.NewReader(payload))
	req.Header.Set("Content-Type", "application/json")
	rec := httptest.NewRecorder()
	router.ServeHTTP(rec, req)

	if rec.Code != http.StatusOK {
		t.Fatalf("expected status 200 for document update, got %d body=%s", rec.Code, rec.Body.String())
	}

	var updatedDoc ndrclient.Document
	if err := json.NewDecoder(rec.Body).Decode(&updatedDoc); err != nil {
		t.Fatalf("decode updated document response error: %v", err)
	}

	if updatedDoc.Title != "Updated Title" {
		t.Fatalf("expected updated title 'Updated Title', got '%s'", updatedDoc.Title)
	}
	if updatedDoc.Type == nil || *updatedDoc.Type != "html" {
		t.Fatalf("expected updated type 'html', got %v", updatedDoc.Type)
	}
	if updatedDoc.Position != 3 {
		t.Fatalf("expected updated position 3, got %d", updatedDoc.Position)
>>>>>>> e9ed24f0
	}
}<|MERGE_RESOLUTION|>--- conflicted
+++ resolved
@@ -935,7 +935,6 @@
 	return time.Unix(0, f.clock*int64(time.Millisecond)).UTC()
 }
 
-<<<<<<< HEAD
 func TestAuthzAssignments_CreateListDelete(t *testing.T) {
 	ndr := newInMemoryNDR()
 	svc := service.NewService(cache.NewNoop(), ndr)
@@ -1012,7 +1011,9 @@
 	}
 	if len(list2Resp.Items) != 0 {
 		t.Fatalf("expected 0 items after delete, got %d", len(list2Resp.Items))
-=======
+	}
+}
+
 func TestListDocumentsIDFilter(t *testing.T) {
 	ndr := newInMemoryNDR()
 	svc := service.NewService(cache.NewNoop(), ndr)
@@ -1291,6 +1292,5 @@
 	}
 	if updatedDoc.Position != 3 {
 		t.Fatalf("expected updated position 3, got %d", updatedDoc.Position)
->>>>>>> e9ed24f0
 	}
 }